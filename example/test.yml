--- conflicted
+++ resolved
@@ -16,11 +16,14 @@
   
   Read more about [HUnit](https://github.com/bww/hunit).
 
+# We can define a variety of options for running tests in this suite and
+# generating documentation. Generally speaking, these options override their
+# global counterparts which are set when running HUnit.
 options:
-  doc-include-response-http: y
+  # Pretty-print supported entity types in generated documentation to make
+  # them more legible since services generally return a much more compactly
+  # formatted version.
   format-entities: y
-<<<<<<< HEAD
-=======
   
   # Build a table-of-contents for all the endpoints in this suite.
   table-of-contents: y
@@ -44,7 +47,6 @@
   #   - X-Cache
   #   - X-Served-By
   #   - X-Sensitive-Header
->>>>>>> 6818556c
 
 # When any of the above fields are present, the tests section introduces
 # a sequence of test cases. If you don't need to include a documentation
