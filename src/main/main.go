package main

import (
<<<<<<< HEAD
=======
	"context"
>>>>>>> 354873d3
	"flag"
	"fmt"
	"io"
	"os"
	"path"
	"strings"
	"time"
<<<<<<< HEAD

	"hunit"
	"hunit/doc"
	"hunit/doc/emit"
	"hunit/exec"
	"hunit/service"
	"hunit/service/backend/rest"
	"hunit/test"
	"hunit/text"
)

import (
=======

	"hunit"
	"hunit/doc"
	"hunit/doc/emit"
	"hunit/exec"
	"hunit/net/await"
	"hunit/service"
	"hunit/service/backend/rest"
	"hunit/test"
	"hunit/text"

>>>>>>> 354873d3
	"github.com/bww/go-util/debug"
	"github.com/fatih/color"
)

var (
	colorErr   = []color.Attribute{color.FgYellow}
	colorSuite = []color.Attribute{color.Bold}
)

// You know what it does
func main() {
	os.Exit(app())
}

// You know what it does
func app() int {
	var tests, failures, errors int
	var headerSpecs, serviceSpecs flagList

	cmdline := flag.NewFlagSet(os.Args[0], flag.ExitOnError)
<<<<<<< HEAD
	fBaseURL := cmdline.String("base-url", coalesce(os.Getenv("HUNIT_BASE_URL"), "http://localhost/"), "The base URL for requests.")
	fExpandVars := cmdline.Bool("expand", strToBool(os.Getenv("HUNIT_EXPAND_VARS"), true), "Expand variables in test cases.")
	fTrimEntity := cmdline.Bool("entity:trim", strToBool(os.Getenv("HUNIT_TRIM_ENTITY"), true), "Trim trailing whitespace from entities.")
	fDumpRequest := cmdline.Bool("dump:request", strToBool(os.Getenv("HUNIT_DUMP_REQUESTS")), "Dump requests to standard output as they are processed.")
	fDumpResponse := cmdline.Bool("dump:response", strToBool(os.Getenv("HUNIT_DUMP_RESPONSES")), "Dump responses to standard output as they are processed.")
	fGendoc := cmdline.Bool("gendoc", strToBool(os.Getenv("HUNIT_GENDOC")), "Generate documentation.")
	fDocpath := cmdline.String("doc:output", coalesce(os.Getenv("HUNIT_DOC_OUTPUT"), "./docs"), "The directory in which generated documentation should be written.")
	fDoctype := cmdline.String("doc:type", coalesce(os.Getenv("HUNIT_DOC_TYPE"), "markdown"), "The format to generate documentation in.")
	fDocInclHTTP := cmdline.Bool("doc:include-http", strToBool(os.Getenv("HUNIT_DOC_INCLUDE_HTTP")), "Include HTTP in request and response examples (as opposed to just routes and entities).")
	fDocFormatEntity := cmdline.Bool("doc:format-entities", strToBool(os.Getenv("HUNIT_DOC_FORMAT_ENTITIES")), "Pretty-print supported request and response entities in documentation output.")
	fIOGracePeriod := cmdline.Duration("net:grace-period", strToDuration(os.Getenv("HUNIT_NET_IO_GRACE_PERIOD")), "The grace period to wait for long-running I/O to complete before shutting down websocket/persistent connections.")
	fDebug := cmdline.Bool("debug", strToBool(os.Getenv("HUNIT_DEBUG")), "Enable debugging mode.")
	fColor := cmdline.Bool("color", strToBool(coalesce(os.Getenv("HUNIT_COLOR_OUTPUT"), "true")), "Colorize output when it's to a terminal.")
	fVerbose := cmdline.Bool("verbose", strToBool(os.Getenv("HUNIT_VERBOSE")), "Be more verbose.")
=======
	var (
		fBaseURL         = cmdline.String("base-url", coalesce(os.Getenv("HUNIT_BASE_URL"), "http://localhost/"), "The base URL for requests.")
		fExpandVars      = cmdline.Bool("expand", strToBool(os.Getenv("HUNIT_EXPAND_VARS"), true), "Expand variables in test cases.")
		fTrimEntity      = cmdline.Bool("entity:trim", strToBool(os.Getenv("HUNIT_TRIM_ENTITY"), true), "Trim trailing whitespace from entities.")
		fDumpRequest     = cmdline.Bool("dump:request", strToBool(os.Getenv("HUNIT_DUMP_REQUESTS")), "Dump requests to standard output as they are processed.")
		fDumpResponse    = cmdline.Bool("dump:response", strToBool(os.Getenv("HUNIT_DUMP_RESPONSES")), "Dump responses to standard output as they are processed.")
		fGendoc          = cmdline.Bool("gendoc", strToBool(os.Getenv("HUNIT_GENDOC")), "Generate documentation.")
		fDocpath         = cmdline.String("doc:output", coalesce(os.Getenv("HUNIT_DOC_OUTPUT"), "./docs"), "The directory in which generated documentation should be written.")
		fDoctype         = cmdline.String("doc:type", coalesce(os.Getenv("HUNIT_DOC_TYPE"), "markdown"), "The format to generate documentation in.")
		fDocInclHTTP     = cmdline.Bool("doc:include-http", strToBool(os.Getenv("HUNIT_DOC_INCLUDE_HTTP")), "Include HTTP in request and response examples (as opposed to just routes and entities).")
		fDocFormatEntity = cmdline.Bool("doc:format-entities", strToBool(os.Getenv("HUNIT_DOC_FORMAT_ENTITIES")), "Pretty-print supported request and response entities in documentation output.")
		fIOGracePeriod   = cmdline.Duration("net:grace-period", strToDuration(os.Getenv("HUNIT_NET_IO_GRACE_PERIOD")), "The grace period to wait for long-running I/O to complete before shutting down websocket/persistent connections.")
		fExec            = cmdline.String("exec", os.Getenv("HUNIT_EXEC_COMMAND"), "The command to execute before running tests. This process will be interrupted after tests have completed.")
		fExecLog         = cmdline.String("exec:log", os.Getenv("HUNIT_EXEC_LOG"), "The path to log command output to. If omitted, output is redirected to standard output.")
		fDebug           = cmdline.Bool("debug", strToBool(os.Getenv("HUNIT_DEBUG")), "Enable debugging mode.")
		fColor           = cmdline.Bool("color", strToBool(coalesce(os.Getenv("HUNIT_COLOR_OUTPUT"), "true")), "Colorize output when it's to a terminal.")
		fVerbose         = cmdline.Bool("verbose", strToBool(os.Getenv("HUNIT_VERBOSE")), "Be more verbose.")
	)
>>>>>>> 354873d3
	cmdline.Var(&headerSpecs, "header", "Define a header to be set for every request, specified as 'Header-Name: <value>'. Provide -header repeatedly to set many headers.")
	cmdline.Var(&serviceSpecs, "service", "Define a mock service, specified as '[host]:<port>=endpoints.yml'. The service is available while tests are running.")
	cmdline.Parse(os.Args[1:])

	debug.DEBUG = *fDebug
	debug.VERBOSE = *fVerbose
	color.NoColor = !*fColor

	var options test.Options
	if *fTrimEntity {
		options |= test.OptionEntityTrimTrailingWhitespace
	}
	if *fExpandVars {
		options |= test.OptionInterpolateVariables
	}
	if *fDumpRequest {
		options |= test.OptionDisplayRequests
	}
	if *fDumpResponse {
		options |= test.OptionDisplayResponses
	}
	if debug.VERBOSE {
		options |= test.OptionDisplayRequests | test.OptionDisplayResponses
	}

	options |= test.OptionDisplayRequestsOnFailure
	options |= test.OptionDisplayResponsesOnFailure

	var config test.Config
	if *fDocInclHTTP {
		config.Doc.IncludeHTTP = true
	}
	if *fDocFormatEntity {
		config.Doc.FormatEntities = true
	}
	if *fIOGracePeriod > 0 {
		config.Net.StreamIOGracePeriod = *fIOGracePeriod
	}

	var globalHeaders map[string]string
	if headerSpecs != nil && len(headerSpecs) > 0 {
		globalHeaders = make(map[string]string)
		for _, e := range headerSpecs {
			x := strings.Index(e, ":")
			if x < 1 {
				color.New(colorErr...).Printf("* * * Invalid header: %v\n", e)
				return 1
			}
			globalHeaders[strings.TrimSpace(e[:x])] = strings.TrimSpace(e[x+1:])
		}
	}

	var doctype emit.Doctype
	var docname map[string]int
	if *fGendoc {
		var err error
		doctype, err = emit.ParseDoctype(*fDoctype)
		if err != nil {
			color.New(colorErr...).Printf("* * * Invalid documentation type: %v\n", err)
			return 1
		}
		err = os.MkdirAll(*fDocpath, 0755)
		if err != nil {
			color.New(colorErr...).Printf("* * * Could not create documentation base: %v\n", err)
			return 1
		}
		docname = make(map[string]int)
	}

	services := 0
	for _, e := range serviceSpecs {
		conf, err := service.ParseConfig(e)
		if err != nil {
			color.New(colorErr...).Printf("* * * Could not create mock service: %v\n", err)
			return 1
		}
		svc, err := rest.New(conf)
		if err != nil {
			color.New(colorErr...).Printf("* * * Could not create mock service: %v\n", err)
			return 1
		}
		err = svc.StartService()
		if err != nil {
			color.New(colorErr...).Printf("* * * Could not start mock service: %v\n", err)
			return 1
		}
<<<<<<< HEAD
=======
		if debug.VERBOSE {
			fmt.Println()
		}
>>>>>>> 354873d3
		defer func(s service.Service, c service.Config) {
			c.Resource.Close()
			s.StopService()
		}(svc, conf)
		fmt.Printf("----> Service %v (%v)\n", conf.Addr, conf.Path)
		services++
	}

<<<<<<< HEAD
	// give services a second to settle
=======
	if *fExec != "" {
		proc, err := execCommandAsync(exec.NewCommand(*fExec, *fExec), *fExecLog)
		if err != nil {
			color.New(colorErr...).Printf("* * * %v\n", err)
			return 1
		}
		defer proc.Kill()
	}

	// give services and processes a second to settle
>>>>>>> 354873d3
	if services > 0 {
		<-time.After(time.Second / 4)
	}

<<<<<<< HEAD
=======
	var proc *exec.Process
>>>>>>> 354873d3
	success := true
	start := time.Now()
suites:
	for _, e := range cmdline.Args() {
<<<<<<< HEAD
=======
		if proc != nil {
			if proc.Running() {
				if l := proc.Linger(); l > 0 {
					color.New(colorSuite...).Printf("----> Waiting %v for process to complete...\n", l)
				}
				proc.Kill()
			}
			proc = nil
		}

>>>>>>> 354873d3
		base := path.Base(e)
		color.New(colorSuite...).Printf("====> %v", base)

		cdup := config // copy global configs and update them
		suite, err := test.LoadSuiteFromFile(&cdup, e)
		if err != nil {
			fmt.Println()
			color.New(colorErr...).Printf("* * * Could not load test suite: %v\n", err)
			errors++
			break
		}

		if suite.Title != "" {
			color.New(colorSuite...).Printf(" (%v)\n", suite.Title)
		} else {
			fmt.Println()
		}

		var out io.WriteCloser
		var gendoc []doc.Generator
		if *fGendoc {
			var err error
			ext := path.Ext(base)
			stem := base[:len(base)-len(ext)]

			n, ok := docname[stem]
			if ok && n > 0 {
				stem = fmt.Sprintf("%v-%d", stem, n)
			}
			docname[stem] = n + 1

			out, err = os.OpenFile(path.Join(*fDocpath, stem+doctype.Ext()), os.O_RDWR|os.O_CREATE|os.O_TRUNC, 0644)
			if err != nil {
				color.New(colorErr...).Printf("* * * Could not open documentation output: %v\n", err)
				return 1
			}

			gen, err := doc.New(doctype, out)
			if err != nil {
				color.New(colorErr...).Printf("* * * Could create documentation generator: %v\n", err)
				return 1
			}

			gendoc = []doc.Generator{gen} // just one for now
		}

		if len(suite.Setup) > 0 {
			if execCommands(suite.Setup) != nil {
				continue suites
			}
		}

<<<<<<< HEAD
=======
		if suite.Exec != nil {
			cmd := suite.Exec
			cmd.Environment = exec.Environ(cmd.Environment)
			proc, err = execCommandAsync(*cmd, *fExecLog)
			if err != nil {
				color.New(colorErr...).Printf("* * * %v\n", err)
				continue suites
			}
		}

		if deps := suite.Deps; deps != nil {
			var deadline string
			if deps.Timeout == 0 {
				deadline = "forever"
			} else {
				deadline = fmt.Sprint(deps.Timeout)
			}
			if l := len(deps.Resources); l > 0 {
				if l == 1 {
					color.New(colorSuite...).Printf("----> Waiting %s for one dependency...\n", deadline)
				} else {
					color.New(colorSuite...).Printf("----> Waiting %s for %d dependencies...\n", deadline, l)
				}
				err := await.Await(context.Background(), deps.Resources, deps.Timeout)
				if err != nil {
					color.New(colorErr...).Printf("* * * Error waiting for dependencies: %v\n", err)
					errors++
					continue
				}
			}
		}

>>>>>>> 354873d3
		results, err := hunit.RunSuite(suite, hunit.Context{BaseURL: *fBaseURL, Options: options, Headers: globalHeaders, Debug: debug.DEBUG, Gendoc: gendoc, Config: cdup})
		if err != nil {
			color.New(colorErr...).Printf("* * * Could not run test suite: %v\n", err)
			errors++
		}

		if (options & (test.OptionDisplayRequests | test.OptionDisplayResponses)) != 0 {
			if len(results) > 0 {
				fmt.Println()
			}
		}

		if out != nil {
			err := out.Close()
			if err != nil {
				color.New(colorErr...).Printf("* * * Could not close documentation writer: %v\n", err)
			}
		}

		var count int
		for _, r := range results {
			if r.Success {
				color.New(color.FgCyan).Printf("----> %v", r.Name)
			} else {
				color.New(color.FgRed).Printf("----> %v", r.Name)
			}
			tests++
			if !r.Success {
				success = false
				failures++
			}
			if r.Errors != nil {
				for _, e := range r.Errors {
					count++
					fmt.Println(text.IndentWithOptions(fmt.Sprintf("        #%d %v", count, e), "             ", 0))
					fmt.Println()
				}
			}
			preq := len(r.Reqdata) > 0 && ((options&test.OptionDisplayRequests) == test.OptionDisplayRequests || (!r.Success && (options&test.OptionDisplayRequestsOnFailure) == test.OptionDisplayRequestsOnFailure))
			prsp := len(r.Rspdata) > 0 && ((options&test.OptionDisplayResponses) == test.OptionDisplayResponses || (!r.Success && (options&test.OptionDisplayResponsesOnFailure) == test.OptionDisplayResponsesOnFailure))
			if preq {
				fmt.Println(text.Indent(string(r.Reqdata), "      > "))
			}
			if preq && prsp {
				fmt.Println("      * ")
			}
			if prsp {
				fmt.Println(text.Indent(string(r.Rspdata), "      < "))
			}
			if preq || prsp {
				fmt.Println()
			}
		}

		if len(suite.Teardown) > 0 {
			if execCommands(suite.Teardown) != nil {
				continue suites
			}
		}
	}

	if tests < 1 && errors < 1 && services > 0 {
		color.New(colorSuite...).Println("====> No tests; running services until we're interrupted...")
		<-make(chan struct{})
	}

<<<<<<< HEAD
=======
	if proc != nil {
		if proc.Running() {
			if l := proc.Linger(); l > 0 {
				color.New(colorSuite...).Printf("----> Waiting %v for process to complete...\n", l)
			}
			proc.Kill()
		}
		proc = nil
	}

>>>>>>> 354873d3
	duration := time.Since(start)
	fmt.Println()

	if errors > 0 {
		color.New(color.BgHiRed, color.Bold, color.FgBlack).Printf(" ERRORS! ")
		fmt.Printf(" %d %s could not be run due to errors.\n", errors, plural(errors, "test", "tests"))
		return 1
	}

	fmt.Printf("Finished in %v.\n\n", duration)

	if !success {
		color.New(color.BgHiRed, color.Bold, color.FgBlack).Printf(" FAIL! ")
		fmt.Printf(" %d of %d tests failed.\n", failures, tests)
		return 1
	}

	color.New(color.BgHiGreen, color.Bold, color.FgBlack).Printf(" PASS! ")
	if tests == 0 {
		fmt.Printf(" Hmm, nothing to do, really...\n")
	} else if tests == 1 {
		fmt.Printf(" The test passed.\n")
	} else {
		fmt.Printf(" All %d tests passed.\n", tests)
	}
	return 0
}

// Execute a set of commands in sequence, allowing each to terminate before
// the next is executed.
func execCommands(cmds []exec.Command) error {
	for i, e := range cmds {
		if i > 0 && debug.VERBOSE {
			fmt.Println()
		}
<<<<<<< HEAD
=======

>>>>>>> 354873d3
		if e.Command == "" {
			color.New(colorErr...).Printf("* * * Setup command #%d is empty (did you set 'run'?)", i+1)
			return fmt.Errorf("Empty command")
		}
<<<<<<< HEAD
=======

>>>>>>> 354873d3
		if e.Display != "" {
			fmt.Printf("----> %v ", e.Display)
		} else {
			fmt.Printf("----> $ %v ", e.Command)
		}
<<<<<<< HEAD
=======
		if debug.VERBOSE {
			dumpEnv(os.Stdout, e.Environment)
		}

>>>>>>> 354873d3
		out, err := e.Exec()
		if err != nil {
			fmt.Println()
			color.New(colorErr...).Printf("* * * Setup command #%d failed: %v\n", i+1, err)
			if len(out) > 0 {
				fmt.Println(text.Indent(string(out), "      < "))
			}
			return err
		}
<<<<<<< HEAD
=======

>>>>>>> 354873d3
		color.New(color.Bold, color.FgHiGreen).Println("OK")
		if debug.VERBOSE && len(out) > 0 {
			fmt.Println(text.Indent(string(out), "      < "))
		}
	}
	return nil
<<<<<<< HEAD
=======
}

// Execute a single command and do not wait for it to terminate
func execCommandAsync(cmd exec.Command, logs string) (*exec.Process, error) {
	if cmd.Command == "" {
		return nil, fmt.Errorf("Empty command (did you set 'run'?)")
	}

	var out io.WriteCloser
	if logs != "" {
		var err error
		out, err = os.OpenFile(logs, os.O_WRONLY|os.O_APPEND|os.O_CREATE, 0644)
		if err != nil {
			return nil, fmt.Errorf("Could not open exec log: %v", err)
		}
	} else {
		out = exec.NewPrefixWriter(os.Stdout, "      ◇ ")
	}

	proc, err := cmd.Start(out)
	if err != nil {
		return nil, fmt.Errorf("Could not exec process: %v", err)
	}

	color.New(colorSuite...).Printf("----> $ %v\n", proc)
	if debug.VERBOSE {
		dumpEnv(os.Stdout, cmd.Environment)
	}

	go func() {
		state := proc.Monitor()
		color.New(colorSuite...).Printf("----> * %v (pid %d; %s)\n", proc, state.Pid(), state)
	}()

	if cmd.Wait > 0 {
		color.New(colorSuite...).Printf("----> Waiting %v for process to settle...\n", cmd.Wait)
		<-time.After(cmd.Wait)
	}
	return proc, nil
>>>>>>> 354873d3
}

// Flag string list
type flagList []string

// Set a flag
func (s *flagList) Set(v string) error {
	*s = append(*s, v)
	return nil
}

// Describe
func (s *flagList) String() string {
	return fmt.Sprintf("%+v", *s)
}

// Pluralize
func plural(v int, s, p string) string {
	if v == 1 {
		return s
	} else {
		return p
	}
}

// Return the first non-empty string from those provided
func coalesce(v ...string) string {
	for _, e := range v {
		if e != "" {
			return e
		}
	}
	return ""
}

// String to bool
func strToBool(s string, d ...bool) bool {
	if s == "" {
		if len(d) > 0 {
			return d[0]
		} else {
			return false
		}
	}
	return strings.EqualFold(s, "t") || strings.EqualFold(s, "true") || strings.EqualFold(s, "y") || strings.EqualFold(s, "yes")
}

// String to duration
func strToDuration(s string, d ...time.Duration) time.Duration {
	if s == "" {
		if len(d) > 0 {
			return d[0]
		} else {
			return 0
		}
	}
	v, err := time.ParseDuration(s)
	if err != nil {
		if len(d) > 0 {
			return d[0]
		} else {
			return 0
		}
	}
	return v
<<<<<<< HEAD
=======
}

// Dump environment pairs
func dumpEnv(w io.Writer, env map[string]string) {
	wk := 0
	for k, _ := range env {
		if l := len(k); l < 40 && l > wk {
			wk = l
		}
	}
	f := fmt.Sprintf("        %%%ds = %%s\n", wk)
	for k, v := range env {
		fmt.Fprintf(w, f, k, v)
	}
}

type colorWriter struct {
	io.WriteCloser
	attrs []color.Attribute
}

func (w colorWriter) Write(p []byte) (int, error) {
	return color.New(w.attrs...).Fprint(w.WriteCloser, string(p))
>>>>>>> 354873d3
}<|MERGE_RESOLUTION|>--- conflicted
+++ resolved
@@ -1,10 +1,7 @@
 package main
 
 import (
-<<<<<<< HEAD
-=======
 	"context"
->>>>>>> 354873d3
 	"flag"
 	"fmt"
 	"io"
@@ -12,20 +9,6 @@
 	"path"
 	"strings"
 	"time"
-<<<<<<< HEAD
-
-	"hunit"
-	"hunit/doc"
-	"hunit/doc/emit"
-	"hunit/exec"
-	"hunit/service"
-	"hunit/service/backend/rest"
-	"hunit/test"
-	"hunit/text"
-)
-
-import (
-=======
 
 	"hunit"
 	"hunit/doc"
@@ -37,7 +20,6 @@
 	"hunit/test"
 	"hunit/text"
 
->>>>>>> 354873d3
 	"github.com/bww/go-util/debug"
 	"github.com/fatih/color"
 )
@@ -58,22 +40,6 @@
 	var headerSpecs, serviceSpecs flagList
 
 	cmdline := flag.NewFlagSet(os.Args[0], flag.ExitOnError)
-<<<<<<< HEAD
-	fBaseURL := cmdline.String("base-url", coalesce(os.Getenv("HUNIT_BASE_URL"), "http://localhost/"), "The base URL for requests.")
-	fExpandVars := cmdline.Bool("expand", strToBool(os.Getenv("HUNIT_EXPAND_VARS"), true), "Expand variables in test cases.")
-	fTrimEntity := cmdline.Bool("entity:trim", strToBool(os.Getenv("HUNIT_TRIM_ENTITY"), true), "Trim trailing whitespace from entities.")
-	fDumpRequest := cmdline.Bool("dump:request", strToBool(os.Getenv("HUNIT_DUMP_REQUESTS")), "Dump requests to standard output as they are processed.")
-	fDumpResponse := cmdline.Bool("dump:response", strToBool(os.Getenv("HUNIT_DUMP_RESPONSES")), "Dump responses to standard output as they are processed.")
-	fGendoc := cmdline.Bool("gendoc", strToBool(os.Getenv("HUNIT_GENDOC")), "Generate documentation.")
-	fDocpath := cmdline.String("doc:output", coalesce(os.Getenv("HUNIT_DOC_OUTPUT"), "./docs"), "The directory in which generated documentation should be written.")
-	fDoctype := cmdline.String("doc:type", coalesce(os.Getenv("HUNIT_DOC_TYPE"), "markdown"), "The format to generate documentation in.")
-	fDocInclHTTP := cmdline.Bool("doc:include-http", strToBool(os.Getenv("HUNIT_DOC_INCLUDE_HTTP")), "Include HTTP in request and response examples (as opposed to just routes and entities).")
-	fDocFormatEntity := cmdline.Bool("doc:format-entities", strToBool(os.Getenv("HUNIT_DOC_FORMAT_ENTITIES")), "Pretty-print supported request and response entities in documentation output.")
-	fIOGracePeriod := cmdline.Duration("net:grace-period", strToDuration(os.Getenv("HUNIT_NET_IO_GRACE_PERIOD")), "The grace period to wait for long-running I/O to complete before shutting down websocket/persistent connections.")
-	fDebug := cmdline.Bool("debug", strToBool(os.Getenv("HUNIT_DEBUG")), "Enable debugging mode.")
-	fColor := cmdline.Bool("color", strToBool(coalesce(os.Getenv("HUNIT_COLOR_OUTPUT"), "true")), "Colorize output when it's to a terminal.")
-	fVerbose := cmdline.Bool("verbose", strToBool(os.Getenv("HUNIT_VERBOSE")), "Be more verbose.")
-=======
 	var (
 		fBaseURL         = cmdline.String("base-url", coalesce(os.Getenv("HUNIT_BASE_URL"), "http://localhost/"), "The base URL for requests.")
 		fExpandVars      = cmdline.Bool("expand", strToBool(os.Getenv("HUNIT_EXPAND_VARS"), true), "Expand variables in test cases.")
@@ -92,7 +58,6 @@
 		fColor           = cmdline.Bool("color", strToBool(coalesce(os.Getenv("HUNIT_COLOR_OUTPUT"), "true")), "Colorize output when it's to a terminal.")
 		fVerbose         = cmdline.Bool("verbose", strToBool(os.Getenv("HUNIT_VERBOSE")), "Be more verbose.")
 	)
->>>>>>> 354873d3
 	cmdline.Var(&headerSpecs, "header", "Define a header to be set for every request, specified as 'Header-Name: <value>'. Provide -header repeatedly to set many headers.")
 	cmdline.Var(&serviceSpecs, "service", "Define a mock service, specified as '[host]:<port>=endpoints.yml'. The service is available while tests are running.")
 	cmdline.Parse(os.Args[1:])
@@ -179,12 +144,9 @@
 			color.New(colorErr...).Printf("* * * Could not start mock service: %v\n", err)
 			return 1
 		}
-<<<<<<< HEAD
-=======
 		if debug.VERBOSE {
 			fmt.Println()
 		}
->>>>>>> 354873d3
 		defer func(s service.Service, c service.Config) {
 			c.Resource.Close()
 			s.StopService()
@@ -193,9 +155,6 @@
 		services++
 	}
 
-<<<<<<< HEAD
-	// give services a second to settle
-=======
 	if *fExec != "" {
 		proc, err := execCommandAsync(exec.NewCommand(*fExec, *fExec), *fExecLog)
 		if err != nil {
@@ -206,21 +165,15 @@
 	}
 
 	// give services and processes a second to settle
->>>>>>> 354873d3
 	if services > 0 {
 		<-time.After(time.Second / 4)
 	}
 
-<<<<<<< HEAD
-=======
 	var proc *exec.Process
->>>>>>> 354873d3
 	success := true
 	start := time.Now()
 suites:
 	for _, e := range cmdline.Args() {
-<<<<<<< HEAD
-=======
 		if proc != nil {
 			if proc.Running() {
 				if l := proc.Linger(); l > 0 {
@@ -231,7 +184,6 @@
 			proc = nil
 		}
 
->>>>>>> 354873d3
 		base := path.Base(e)
 		color.New(colorSuite...).Printf("====> %v", base)
 
@@ -284,8 +236,6 @@
 			}
 		}
 
-<<<<<<< HEAD
-=======
 		if suite.Exec != nil {
 			cmd := suite.Exec
 			cmd.Environment = exec.Environ(cmd.Environment)
@@ -318,7 +268,6 @@
 			}
 		}
 
->>>>>>> 354873d3
 		results, err := hunit.RunSuite(suite, hunit.Context{BaseURL: *fBaseURL, Options: options, Headers: globalHeaders, Debug: debug.DEBUG, Gendoc: gendoc, Config: cdup})
 		if err != nil {
 			color.New(colorErr...).Printf("* * * Could not run test suite: %v\n", err)
@@ -385,8 +334,6 @@
 		<-make(chan struct{})
 	}
 
-<<<<<<< HEAD
-=======
 	if proc != nil {
 		if proc.Running() {
 			if l := proc.Linger(); l > 0 {
@@ -397,7 +344,6 @@
 		proc = nil
 	}
 
->>>>>>> 354873d3
 	duration := time.Since(start)
 	fmt.Println()
 
@@ -433,30 +379,21 @@
 		if i > 0 && debug.VERBOSE {
 			fmt.Println()
 		}
-<<<<<<< HEAD
-=======
-
->>>>>>> 354873d3
+
 		if e.Command == "" {
 			color.New(colorErr...).Printf("* * * Setup command #%d is empty (did you set 'run'?)", i+1)
 			return fmt.Errorf("Empty command")
 		}
-<<<<<<< HEAD
-=======
-
->>>>>>> 354873d3
+
 		if e.Display != "" {
 			fmt.Printf("----> %v ", e.Display)
 		} else {
 			fmt.Printf("----> $ %v ", e.Command)
 		}
-<<<<<<< HEAD
-=======
 		if debug.VERBOSE {
 			dumpEnv(os.Stdout, e.Environment)
 		}
 
->>>>>>> 354873d3
 		out, err := e.Exec()
 		if err != nil {
 			fmt.Println()
@@ -466,18 +403,13 @@
 			}
 			return err
 		}
-<<<<<<< HEAD
-=======
-
->>>>>>> 354873d3
+
 		color.New(color.Bold, color.FgHiGreen).Println("OK")
 		if debug.VERBOSE && len(out) > 0 {
 			fmt.Println(text.Indent(string(out), "      < "))
 		}
 	}
 	return nil
-<<<<<<< HEAD
-=======
 }
 
 // Execute a single command and do not wait for it to terminate
@@ -517,7 +449,6 @@
 		<-time.After(cmd.Wait)
 	}
 	return proc, nil
->>>>>>> 354873d3
 }
 
 // Flag string list
@@ -583,8 +514,6 @@
 		}
 	}
 	return v
-<<<<<<< HEAD
-=======
 }
 
 // Dump environment pairs
@@ -608,5 +537,4 @@
 
 func (w colorWriter) Write(p []byte) (int, error) {
 	return color.New(w.attrs...).Fprint(w.WriteCloser, string(p))
->>>>>>> 354873d3
 }