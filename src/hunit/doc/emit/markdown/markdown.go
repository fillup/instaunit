--- conflicted
+++ resolved
@@ -8,7 +8,6 @@
   "net/http"
   "hunit/test"
   "hunit/text"
-  "encoding/json"
 )
 
 /**
@@ -73,6 +72,14 @@
   
   if req != nil {
     b := &bytes.Buffer{}
+    if conf.Doc.FormatEntities {
+      f, err := text.FormatEntity(req, []byte(reqdata))
+      if err == nil {
+        reqdata = string(f)
+      }else if err != nil && err != text.ErrUnsupportedContentType {
+        fmt.Println("* * * Invalid request entity could not be formatted: %v", req.Header.Get("Content-Type"))
+      }
+    }
     err = text.WriteRequest(b, req, reqdata)
     if err != nil {
       return err
@@ -87,29 +94,24 @@
   
   if rsp != nil {
     b := &bytes.Buffer{}
-
-		if text.HasContentType(req, "application/json") {
-			entityBuf := &bytes.Buffer{}
-			json.Indent(entityBuf, rspdata, "", "  ")
-			err = text.WriteResponse(b, rsp, entityBuf.Bytes())
-		} else {
-			err = text.WriteResponse(b, rsp, rspdata)
-		}
+    if conf.Doc.FormatEntities {
+      f, err := text.FormatEntity(req, rspdata)
+      if err == nil {
+        rspdata = f
+      }else if err != nil && err != text.ErrUnsupportedContentType {
+        fmt.Println("* * * Invalid entity could not be formatted: %v", req.Header.Get("Content-Type"))
+      }
+    }
+    err = text.WriteResponse(b, rsp, rspdata)
     if err != nil {
       return err
     }
-<<<<<<< HEAD
-
-    doc += "### Example response\n\n"
-    doc += text.Indent(string(b.Bytes()), "    ") +"\n"
-=======
     if b.Len() > 0 {
       doc += "### Example response\n\n"
       doc += "```http\n"
       doc += string(b.Bytes()) +"\n"
       doc += "```\n"
     }
->>>>>>> 7d21fc0a
   }
   
   _, err = fmt.Fprint(g.w, doc +"\n\n")
