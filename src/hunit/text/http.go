--- conflicted
+++ resolved
@@ -2,11 +2,8 @@
 
 import (
   "io"
-<<<<<<< HEAD
-=======
   "fmt"
   "path"
->>>>>>> 7d21fc0a
   "strings"
   "net/http"
 )
@@ -79,11 +76,6 @@
   return nil
 }
 
-<<<<<<< HEAD
-func HasContentType(req *http.Request, t string) bool {
-  contentType := req.Header.Get("Content-Type")
-	return strings.Contains(strings.ToLower(contentType), t)
-=======
 /**
  * Determine if the provided request has a particular content type
  */
@@ -109,5 +101,4 @@
   }
   
   return m
->>>>>>> 7d21fc0a
 }